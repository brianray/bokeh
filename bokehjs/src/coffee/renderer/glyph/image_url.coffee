--- conflicted
+++ resolved
@@ -11,23 +11,25 @@
   _index_data: () ->
 
   _set_data: () ->
-<<<<<<< HEAD
-    @image = (null for img in @url)
-    @need_load = (true for img in @url)
-    @_xy_index()
-    @retry_attempts = (@mget('retry_attempts') for img in @url)
-=======
     if not @image? or @image.length != @url.length
       @image = (null for img in @url)
 
+    @retry_attempts = (@mget('retry_attempts') for img in @url)
+
     for i in [0...@url.length]
       img = new Image()
+      img.onerror = do (i, img) =>
+        return () =>
+          if @retry_attempts[i] > 0
+            setTimeout((-> img.src = @url[i]), @mget('retry_timeout'))
+          else
+            logger.warn("ImageURL has exhausted retry_attempts and failed to load image")
+          @retry_attempts[i] -= 1
       img.onload = do (img, i) =>
         return () =>
           @image[i] = img
           @renderer.request_render()
       img.src = @url[i]
->>>>>>> 2819b349
 
   _map_data: () ->
     @sw = @sdist(@renderer.xmapper, @x, @w, 'edge', @mget('dilate'))
@@ -47,35 +49,13 @@
       if isNaN(sx[i]+sy[i]+angle[i])
         continue
 
-<<<<<<< HEAD
       if @retry_attempts[i] == -1
         return
 
-      if need_load[i]
-        img = new Image()
-        img.onerror = do (i, img, url) =>
-          return () =>
-            if @retry_attempts[i] > 0
-              setTimeout((-> img.src = url[i]), @mget('retry_timeout'))
-            else
-              logger.warn("ImageURL has exhausted retry_attempts and failed to load image")
-            @retry_attempts[i] -= 1
-
-        img.onload = do (i, img) =>
-          return () =>
-            image[i] = img
-            need_load[i] = false
-            @renderer.request_render()
-
-        img.src = url[i]
-      else
-        @_render_image(ctx, i, image[i], sx, sy, sw, sh, angle)
-=======
       if not image[i]?
         continue
 
       @_render_image(ctx, i, image[i], sx, sy, sw, sh, angle)
->>>>>>> 2819b349
 
   _final_sx_sy: (anchor, sx, sy, sw, sh) ->
     switch anchor
