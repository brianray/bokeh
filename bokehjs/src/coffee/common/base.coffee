--- conflicted
+++ resolved
@@ -27,7 +27,8 @@
   "range/range1d",
 
   "renderer/annotation/legend",
-<<<<<<< HEAD
+  "renderer/annotation/span",
+  "renderer/annotation/tooltip",
 
   "renderer/glyph/glyph_renderer",
 
@@ -66,11 +67,6 @@
   "renderer/glyph/marker/triangle"
   "renderer/glyph/marker/x"
 
-=======
-  "renderer/annotation/span",
-  "renderer/annotation/tooltip",
-  "renderer/glyph/glyph_factory",
->>>>>>> c04735ce
   "renderer/guide/categorical_axis",
   "renderer/guide/datetime_axis",
   "renderer/guide/grid",
@@ -199,7 +195,8 @@
     Range1d:                  'range/range1d'
 
     Legend:                   'renderer/annotation/legend'
-<<<<<<< HEAD
+    Span:                     'renderer/annotation/span'
+    Tooltip:                  'renderer/annotation/tooltip'
 
     GlyphRenderer:            'renderer/glyph/glyph_renderer'
 
@@ -238,20 +235,12 @@
     Triangle:                 'renderer/glyph/marker/triangle'
     X:                        'renderer/glyph/marker/x'
 
-=======
-    Span:                     'renderer/annotation/span'
-    Tooltip:                  'renderer/annotation/tooltip'
-    Glyph:                    'renderer/glyph/glyph_factory'
->>>>>>> c04735ce
     LinearAxis:               'renderer/guide/linear_axis'
     LogAxis:                  'renderer/guide/log_axis'
     CategoricalAxis:          'renderer/guide/categorical_axis'
     DatetimeAxis:             'renderer/guide/datetime_axis'
     Grid:                     'renderer/guide/grid'
-<<<<<<< HEAD
-
-=======
->>>>>>> c04735ce
+
     BoxSelection:             'renderer/overlay/box_selection'
 
     ColumnDataSource:         'source/column_data_source'
