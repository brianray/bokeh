
define [
  "underscore",
  "backbone",
  "range/factor_range"
], (_, Backbone, FactorRange) ->

  class DataFactorRange extends FactorRange.Model
    type: 'DataFactorRange'

    _get_values: () =>
<<<<<<< HEAD
      columns = (@get_obj('data_source').get_column(x) for x in @get('columns'))
=======
      columns = (@get('data_source').getcolumn(x) for x in @get('columns'))
>>>>>>> 43ef1f1b
      columns = _.reduce(columns, ((x, y) -> return x.concat(y)), [])
      temp = {}
      for val in columns
        temp[val] = true
      uniques = _.keys(temp)
      uniques = _.sortBy(uniques, ((x) -> return x))
      return uniques

    initialize: (attrs, options) ->
      super(attrs, options)
      @register_property
      @register_property('values', @_get_values, true)
      @add_dependencies('values', this, ['data_source', 'columns'])
      @add_dependencies('values', @get('data_source'),
        ['data_source', 'columns'])

    defaults: () ->
      return {
        values: []
        columns: []
        data_source: null
      }

  class DataFactorRanges extends Backbone.Collection
    model: DataFactorRange

  return {
    "Model": DataFactorRange,
    "Collection": new DataFactorRanges
  }<|MERGE_RESOLUTION|>--- conflicted
+++ resolved
@@ -9,11 +9,7 @@
     type: 'DataFactorRange'
 
     _get_values: () =>
-<<<<<<< HEAD
-      columns = (@get_obj('data_source').get_column(x) for x in @get('columns'))
-=======
-      columns = (@get('data_source').getcolumn(x) for x in @get('columns'))
->>>>>>> 43ef1f1b
+      columns = (@get('data_source').get_column(x) for x in @get('columns'))
       columns = _.reduce(columns, ((x, y) -> return x.concat(y)), [])
       temp = {}
       for val in columns
