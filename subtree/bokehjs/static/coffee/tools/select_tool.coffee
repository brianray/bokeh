tool = require("./tool")
eventgenerators = require("./eventgenerators")
TwoPointEventGenerator = eventgenerators.TwoPointEventGenerator
#mapper = require("../mapper")
LinearMapper = require("../mappers/1d/linear_mapper").LinearMapper
#LinearMapper = mapper.LinearMapper
base = require("../base")
safebind = base.safebind

class SelectionToolView extends tool.ToolView
  initialize : (options) ->
    super(options)
    @select_callback = _.debounce((() => @_select_data()), 50)
    @listenTo(@model, 'change', @select_callback)

  bind_bokeh_events : () ->
    super()
    for renderer in @mget_obj('renderers')
      rendererview = @plot_view.renderers[renderer.id]
      @listenTo(rendererview.xrange(), 'change',
        @select_callback)
      @listenTo(rendererview.yrange(), 'change',
        @select_callback)
      @listenTo(renderer, 'change', @select_callback)
      @listenTo(renderer.get_obj('data_source'), 'change',
        @select_callback)
      @listenTo(renderer, 'change', @select_callback)

  eventGeneratorClass : TwoPointEventGenerator
  evgen_options :
    keyName:"ctrlKey",
    buttonText:"Select",
    restrict_to_innercanvas : true
  tool_events : {
    SetBasepoint : "_start_selecting",
    #UpdatingMouseMove: "box_selecting",
    UpdatingMouseMove: "_selecting",

    #DragEnd: "_selecting",
    deactivated : "_stop_selecting"}

  mouse_coords : (e, x, y) ->
    [x, y] = [@plot_view.view_state.device_to_sx(x),
      @plot_view.view_state.device_to_sy(y)]
    return [x, y]

  _stop_selecting : () ->
    @trigger('stopselect')
    @basepoint_set = false

  _start_selecting : (e) ->
    @trigger('startselect')
    [x, y] = @mouse_coords(e, e.bokehX, e.bokehY)
    @mset({'start_x' : x, 'start_y' : y, 'current_x' : null, 'current_y' : null})
    @basepoint_set = true

  _get_selection_range : ->
    xrange = [@mget('start_x'), @mget('current_x')]
    yrange = [@mget('start_y'), @mget('current_y')]
    if @mget('select_x')
      xrange = [_.min(xrange), _.max(xrange)]
    else
      xrange = null
    if @mget('select_y')
      yrange = [_.min(yrange), _.max(yrange)]
    else
      yrange = null
    return [xrange, yrange]

  _get_selection_range_fast : (current_x, current_y)->
    xrange = [@mget('start_x'), current_x]
    yrange = [@mget('start_y'), current_y]
    if @mget('select_x')
      xrange = [_.min(xrange), _.max(xrange)]
    else
      xrange = null
    if @mget('select_y')
      yrange = [_.min(yrange), _.max(yrange)]
    else
      yrange = null
    return [xrange, yrange]

  _selecting : (e, x_, y_) ->
    [x, y] = @mouse_coords(e, e.bokehX, e.bokehY)
    @mset({'current_x' : x, 'current_y' : y})
    [@xrange, @yrange] = @_get_selection_range(x, y)
    @trigger('boxselect', @xrange, @yrange)
    return null

  box_selecting : (e, x_, y_) ->
    [x, y] = @mouse_coords(e, e.bokehX, e.bokehY)
    [@xrange, @yrange] = @_get_selection_range_fast(x, y)
    @trigger('boxselect', @xrange, @yrange)
    return null

  _select_data : () ->
    if not @basepoint_set
      return
    datasources = {}
    datasource_selections = {}
    for renderer in @mget_obj('renderers')
      datasource = renderer.get_obj('data_source')
      datasources[datasource.id] = datasource

    for renderer in @mget_obj('renderers')
      datasource_id = renderer.get_obj('data_source').id
      _.setdefault(datasource_selections, datasource_id, [])
      #the select call of the render converts the screen coordinates
      #of @xrange and @yrange into data space coordinates
      selected = @plot_view.renderers[renderer.id].select(@xrange, @yrange)
      datasource_selections[datasource_id].push(selected)

    for own k,v of datasource_selections

      #FIXME: I'm not sure why this is here, when will v have more than one element?
      #
      # This next line is the equivalent of calling
      #_.intersection(v[0], v[1], v[2]...) for however many
      #subelements v has.  each member of the v list will have another
      #list inside it.  thus this line finds the intersection of the
      #lists of v.
      selected = _.intersection.apply(_, v)
      ds = datasources[k]
      ds.set('selected', selected)
      #console.log("datasource_selections", k, v, selected)
      ds.save()
    return null



class SelectionTool extends tool.Tool
  type : "SelectionTool"
  default_view : SelectionToolView

SelectionTool::defaults = _.clone(SelectionTool::defaults)
_.extend(SelectionTool::defaults
  ,
    renderers : []
    select_x : true
    select_y : true
    data_source_options : {} #backbone options for save on datasource
)

class SelectionTools extends Backbone.Collection
  model : SelectionTool


exports.SelectionToolView = SelectionToolView
exports.selectiontools = new SelectionTools

# data range box selection tool differs from our other select tool
# in that it just stores the selected ranges on itself
# also it points to a plot, rather than the renderers
class DataRangeBoxSelectionToolView extends SelectionToolView
  bind_bokeh_events : () ->
    #HACK!!!!!
    tool.ToolView::bind_bokeh_events.call(this)

  _select_data : () ->
    [xstart, ystart] = @plot_view.mapper.map_from_target(
      @xrange[0], @yrange[0])
    [xend, yend] = @plot_view.mapper.map_from_target(
      @xrange[1], @yrange[1])
    @mset('xselect', [xstart, xend])
    @mset('yselect', [ystart, yend])
<<<<<<< HEAD
=======
    @model.save()
>>>>>>> 81d8150e

class DataRangeBoxSelectionTool extends SelectionTool
  type  : "DataRangeBoxSelectionTool"
  default_view : DataRangeBoxSelectionToolView

DataRangeBoxSelectionTool::defaults = _.clone(DataRangeBoxSelectionTool::defaults)

coll = Backbone.Collection.extend({model : DataRangeBoxSelectionTool})
exports.datarangeboxselectiontools = new coll()<|MERGE_RESOLUTION|>--- conflicted
+++ resolved
@@ -163,10 +163,7 @@
       @xrange[1], @yrange[1])
     @mset('xselect', [xstart, xend])
     @mset('yselect', [ystart, yend])
-<<<<<<< HEAD
-=======
     @model.save()
->>>>>>> 81d8150e
 
 class DataRangeBoxSelectionTool extends SelectionTool
   type  : "DataRangeBoxSelectionTool"
