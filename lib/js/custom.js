//customizations to libraries
<<<<<<< HEAD

=======
>>>>>>> 97966497
(function () {
_.uniqueId = function (prefix) {
    //from ipython project
    // http://www.ietf.org/rfc/rfc4122.txt
    var s = [];
    var hexDigits = "0123456789ABCDEF";
    for (var i = 0; i < 32; i++) {
        s[i] = hexDigits.substr(Math.floor(Math.random() * 0x10), 1);
    }
    s[12] = "4";  // bits 12-15 of the time_hi_and_version field to 0010
    s[16] = hexDigits.substr((s[16] & 0x3) | 0x8, 1);  // bits 6-7 of the clock_seq_hi_and_reserved to 01

    var uuid = s.join("");
    return prefix + "-" + uuid;
};

_.isNullOrUndefined = function(x){
    return _.isNull(x) || _.isUndefined(x);
};

_.setdefault = function(obj, key, value){
    if (_.has(obj, key)){
<<<<<<< HEAD
        return obj[key]
    }else{
=======
        return obj[key]}
    else{
>>>>>>> 97966497
        obj[key] = value
        return value
    }
};
}).call(this);<|MERGE_RESOLUTION|>--- conflicted
+++ resolved
@@ -1,8 +1,4 @@
 //customizations to libraries
-<<<<<<< HEAD
-
-=======
->>>>>>> 97966497
 (function () {
 _.uniqueId = function (prefix) {
     //from ipython project
@@ -25,13 +21,8 @@
 
 _.setdefault = function(obj, key, value){
     if (_.has(obj, key)){
-<<<<<<< HEAD
-        return obj[key]
-    }else{
-=======
         return obj[key]}
     else{
->>>>>>> 97966497
         obj[key] = value
         return value
     }
