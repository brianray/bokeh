--- conflicted
+++ resolved
@@ -124,27 +124,6 @@
       @mset('children', newchildren)
       return null
     return callback
-
-<<<<<<< HEAD
-  events : {
-    "click ul " : "open_plot_tab"
-  }
-  
-  open_plot_tab: (e) ->
-    window.e = e
-    console.log(' open plot tab ')
-=======
-  make_click_handler: (model, plot_num) ->
-    ->
-      s_pc = model
-      s_pc.set('render_loop', true)
-      plotview = new s_pc.default_view(
-        model: s_pc, render_loop:true,
-      )
-      $CDX.main_tab_set.add_tab_el(
-        tab_name:"plot#{plot_num}", view: plotview, route:"plot#{plot_num}")
-      $CDX.main_tab_set.activate("plot#{plot_num}")
->>>>>>> 6486278a
 
   build_children : () ->
     @mainlist = $("<ul></ul>")
