--- conflicted
+++ resolved
@@ -7,22 +7,14 @@
 from six import string_types
 
 from . import glyphs
-<<<<<<< HEAD
-from .objects import (BoxSelectionOverlay, BoxSelectTool, BoxZoomTool,
-        ColumnDataSource, CrosshairTool, DataRange1d, DatetimeAxis, EmbedTool,
-        Grid, HoverTool, Legend, LinearAxis, PanTool, Plot, PreviewSaveTool,
-        ResetTool, ResizeTool, WheelZoomTool, CategoricalAxis, FactorRange,
-        ObjectExplorerTool, BasicTicker, BasicTickFormatter, CategoricalTicker,
-        CategoricalTickFormatter, DatetimeTicker, DatetimeTickFormatter, Tool)
-=======
+
 from .objects import (
     BoxSelectionOverlay, BoxSelectTool, BoxZoomTool, CategoricalAxis,
     ColumnDataSource, CrosshairTool, DataRange1d, DatetimeAxis,
     EmbedTool, FactorRange, Grid, HoverTool, Legend, LinearAxis,
     ObjectExplorerTool, PanTool, Plot, PreviewSaveTool, ResetTool,
-    ResizeTool, WheelZoomTool
+    ResizeTool, WheelZoomTool, Tool
 )
->>>>>>> 1002882c
 from .properties import ColorSpec
 
 def get_default_color(plot=None):
