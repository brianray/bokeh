""" Renderers for various kinds of annotations that can be added to
Bokeh plots

"""
from __future__ import absolute_import

from ..enums import Orientation, SpatialUnits, RenderLevel
from ..mixins import LineProps, FillProps, TextProps
from ..properties import abstract
from ..properties import (Int, String, Enum, Instance, List, Dict, Tuple,
                          Include, NumberSpec, Either, Auto, StringSpec,
                          AngleSpec)

from .renderers import Renderer, GlyphRenderer

@abstract
class Annotation(Renderer):
    """ Base class for annotation models.

    """

    plot = Instance(".models.plots.Plot", help="""
    The plot to which this annotation is attached.
    """)

class Legend(Annotation):
    """ Render informational legends for a plot.

    """

    orientation = Enum(Orientation, help="""
    The location where the legend should draw itself.
    """)

    border_props = Include(LineProps, help="""
    The %s for the legend border outline.
    """)

    background_props = Include(FillProps, help="""
    The %s for the legend background style.
    """)

    label_props = Include(TextProps, help="""
    The %s for the legend labels.
    """)

    label_standoff = Int(15, help="""
    The distance (in pixels) to separate the label from its associated glyph.
    """)

    label_height = Int(20, help="""
    The height (in pixels) of the area that legend labels should occupy.
    """)

    label_width = Int(50, help="""
    The width (in pixels) of the area that legend labels should occupy.
    """)

    glyph_height = Int(20, help="""
    The height (in pixels) that the rendered legend glyph should occupy.
    """)

    glyph_width = Int(20, help="""
    The width (in pixels) that the rendered legend glyph should occupy.
    """)

    legend_padding = Int(10, help="""
    Amount of padding around the legend.
    """)

    legend_spacing = Int(3, help="""
    Amount of spacing between legend entries.
    """)

    legends = List(Tuple(String, List(Instance(GlyphRenderer))), help="""
    A list of tuples that maps text labels to the legend to corresponding
    renderers that should draw sample representations for those labels.

    .. note::
        The ``legends`` attribute may also be set from a dict or OrderedDict,
        but note that if a dict is used, the order of the legend entries is
        unspecified.

    """).accepts(
        Dict(String, List(Instance(GlyphRenderer))), lambda d: list(d.items())
    )

<<<<<<< HEAD
class BoxAnnotation(Renderer):
    """ Render an annotation box onto the plot

    """

    plot = Instance(".models.plots.Plot", help="""
    The Plot to which this Legend is attached.
    """)
=======
class BoxAnnotation(Annotation):
    """ Render an annotation box "shade" thing

    """
>>>>>>> 672fd9f6

    left = Either(Auto, NumberSpec("left"), help="""
    The x-coordinates of the left edge of the box annotation.
    """)

    left_units = Enum(SpatialUnits, default='data', help="""
    The unit type for the left attribute. Interpreted as "data space" units
    by default.
    """)

    right = Either(Auto, NumberSpec("right"), help="""
    The x-coordinates of the right edge of the box annotation.
    """)

    right_units = Enum(SpatialUnits, default='data', help="""
    The unit type for the right attribute. Interpreted as "data space" units
    by default.
    """)

    bottom = Either(Auto, NumberSpec("bottom"), help="""
    The y-coordinates of the bottom edge of the box annotation.
    """)

    bottom_units = Enum(SpatialUnits, default='data', help="""
    The unit type for the bottom attribute. Interpreted as "data space" units
    by default.
    """)

    top = Either(Auto, NumberSpec("top"), help="""
    The y-coordinates of the top edge of the box annotation.
    """)

    top_units = Enum(SpatialUnits, default='data', help="""
    The unit type for the top attribute. Interpreted as "data space" units
    by default.
    """)

    x_range_name = String('default', help="""
    A particular (named) x-range to use for computing screen locations when
    rendering box annotations on the plot. If unset, use the default x-range.
    """)

    y_range_name = String('default', help="""
    A particular (named) y-range to use for computing screen locations when
    rendering box annotations on the plot. If unset, use the default y-range.
    """)

    level = Enum(RenderLevel, default="annotation", help="""
    Specifies the level in which to render the box annotation.
    """)

    line_props = Include(LineProps, use_prefix=False, help="""
    The %s values for the shades.
    """)

    fill_props = Include(FillProps, use_prefix=False, help="""
    The %s values for the shades.
    """)

class TextAnnotation(Renderer):
    """ Render a text annotation onto the plot

    """

    plot = Instance(".models.plots.Plot", help="""
    The Plot to which this Legend is attached.
    """)

    text = StringSpec("text", help="""
    The text values to render.
    """)

    x = NumberSpec("x", help="""
    The x-coordinates to locate the text anchors.
    """)

    x_units = Enum(SpatialUnits, default='data', help="""
    The unit type for the x attribute. Interpreted as "data space" units
    by default.
    """)

    y = NumberSpec("y", help="""
    The y-coordinates to locate the text anchors.
    """)

    y_units = Enum(SpatialUnits, default='data', help="""
    The unit type for the y attribute. Interpreted as "data space" units
    by default.
    """)

    angle = AngleSpec(default=0, help="""
    The angles to rotate the text, in radians, as measured from the horizontal.
    """)

    x_range_name = String('default', help="""
    A particular (named) x-range to use for computing screen locations when
    rendering text annotations on the plot. If unset, use the default x-range.
    """)

    y_range_name = String('default', help="""
    A particular (named) y-range to use for computing screen locations when
    rendering text annotations on the plot. If unset, use the default y-range.
    """)

    level = Enum(RenderLevel, default="overlay", help="""
    Specifies the level in which to render the text annotation.
    """)

    text_props = Include(TextProps, use_prefix=False, help="""
    The %s values for the text.
    """)<|MERGE_RESOLUTION|>--- conflicted
+++ resolved
@@ -85,21 +85,10 @@
         Dict(String, List(Instance(GlyphRenderer))), lambda d: list(d.items())
     )
 
-<<<<<<< HEAD
-class BoxAnnotation(Renderer):
-    """ Render an annotation box onto the plot
-
-    """
-
-    plot = Instance(".models.plots.Plot", help="""
-    The Plot to which this Legend is attached.
-    """)
-=======
 class BoxAnnotation(Annotation):
     """ Render an annotation box "shade" thing
 
     """
->>>>>>> 672fd9f6
 
     left = Either(Auto, NumberSpec("left"), help="""
     The x-coordinates of the left edge of the box annotation.
