--- conflicted
+++ resolved
@@ -1,10 +1,6 @@
 from __future__ import  absolute_import
 
-<<<<<<< HEAD
-from bokeh.models.annotations import Legend, BoxAnnotation, Label
-=======
-from bokeh.models.annotations import Legend, BoxAnnotation, Span
->>>>>>> 6bc04230
+from bokeh.models.annotations import Legend, BoxAnnotation, Label, Span
 from bokeh.enums import (
     NamedColor as Color, LineJoin, LineCap, FontStyle, TextAlign,
     TextBaseline)
@@ -123,7 +119,6 @@
         "level",
     ], LINE, FILL)
 
-<<<<<<< HEAD
 def test_Label():
     label = Label()
     assert label.plot is None
@@ -150,7 +145,7 @@
         "y_range_name",
         "level",
         ], LABEL)
-=======
+
 def test_Span():
     line = Span()
     assert line.plot is None
@@ -171,5 +166,4 @@
         "y_range_name",
         "level",
         "render_mode"
-    ], LINE)
->>>>>>> 6bc04230
+    ], LINE)