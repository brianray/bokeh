--- conflicted
+++ resolved
@@ -118,25 +118,21 @@
     shaft_size = DataSpec(default=0.3)    # Percent
     internal = DataSpec(default=False)    # Bool
 
-<<<<<<< HEAD
-class Image(BaseGlyph):
+class Image(Glyph):
     def __init__(self, **kwargs):
         from .objects import LinearColorMapper
         if 'palette' in kwargs and 'color_mapper' in kwargs:
             raise ValueError("Only one of 'palette' and 'color_mapper' may be specified")
-        
+
         palette = kwargs.pop('palette', None)
         if palette:
             reserve_val = kwargs.pop('reserve_val', LinearColorMapper.reserve_val)
             reserve_color = kwargs.pop('reserve_color', LinearColorMapper.reserve_color)
-            kwargs['color_mapper'] = LinearColorMapper(palette, 
-                                                       reserve_val=reserve_val, 
+            kwargs['color_mapper'] = LinearColorMapper(palette,
+                                                       reserve_val=reserve_val,
                                                        reserve_color=reserve_color)
         super(Image, self).__init__(**kwargs)
 
-=======
-class Image(Glyph):
->>>>>>> 2e74be5c
     image = DataSpec
     x = DataSpec
     y = DataSpec
