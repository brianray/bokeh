--- conflicted
+++ resolved
@@ -96,8 +96,4 @@
         assert_array_equal(da.values(), list(self._values.values()))
         self.assertEqual(da.columns, ['first', 'second', 'third'])
         self.assertEqual(da.keys(), ['first', 'second', 'third'])
-<<<<<<< HEAD
-        self.assertEqual(da.index, [0, 1, 2])
-=======
-        self.assertEqual(da.index, ['a', 'b', 'c'])
->>>>>>> 2c26f543
+        self.assertEqual(da.index, [0, 1, 2])