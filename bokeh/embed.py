--- conflicted
+++ resolved
@@ -249,19 +249,12 @@
     with _ModelInDocument(model):
         (docs_json, render_items) = _standalone_docs_json_and_render_items([model])
 
-<<<<<<< HEAD
+    render_items[0]['notebook_comms_target'] = notebook_comms_target
+
     preamble = EMPTY.render() # XXX: this only includes custom models
     script = preamble + "\n" + _script_for_render_items(docs_json, render_items)
-=======
-    render_items[0]['notebook_comms_target'] = notebook_comms_target
-
-    script = _script_for_render_items(docs_json, render_items,
-                                      custom_models=custom_models,
-                                      websocket_url=None)
->>>>>>> 7d5169fd
 
     item = render_items[0]
-
     div = _div_for_render_item(item)
 
     html = NOTEBOOK_DIV.render(
