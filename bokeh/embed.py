--- conflicted
+++ resolved
@@ -27,11 +27,7 @@
 from .core.json_encoder import serialize_json
 from .document import Document, DEFAULT_TITLE
 from .model import Model, _ModelInDocument
-<<<<<<< HEAD
-from .resources import Resources, _SessionCoordinates
-=======
 from .resources import BaseResources, _SessionCoordinates, EMPTY
->>>>>>> 64be9201
 from .util.string import encode_utf8
 
 def _wrap_in_function(code):
@@ -164,7 +160,6 @@
         if isinstance(obj, Document):
             if _use_widgets(obj.roots):
                 return True
-<<<<<<< HEAD
         else:
             if any(_needs_widgets(ref) for ref in obj.references()):
                 return True
@@ -188,66 +183,6 @@
         return False
 
 def _bundle_for_objs_and_resources(objs, resources):
-    if isinstance(resources, Resources):
-        js_resources = css_resources = resources
-    elif isinstance(resources, tuple) and len(resources) == 2 and all(r is None or isinstance(r, Resources) for r in resources):
-        js_resources, css_resources = resources
-
-        if js_resources and not css_resources:
-            warn('No Bokeh CSS Resources provided to template. If required you will need to provide them manually.')
-
-        if css_resources and not js_resources:
-            warn('No Bokeh JS Resources provided to template. If required you will need to provide them manually.')
-    else:
-        raise ValueError("expected Resources or a pair of optional Resources, got %r" % resources)
-
-    from copy import deepcopy
-
-    # XXX: force all components on server, because we don't know in advance what will be used
-    use_widgets =  _use_widgets(objs) if objs else True
-    use_compiler = _use_compiler(objs) if objs else True
-
-    if js_resources:
-        js_resources = deepcopy(js_resources)
-        if not use_widgets: js_resources.components.remove("bokeh-widgets")
-        if not use_compiler: js_resources.components.remove("bokeh-compiler")
-        bokeh_js = js_resources.render_js()
-    else:
-        bokeh_js = None
-
-    if css_resources:
-        css_resources = deepcopy(css_resources)
-        if not use_widgets: css_resources.components.remove("bokeh-widgets")
-        if not use_compiler: css_resources.components.remove("bokeh-compiler")
-        bokeh_css = css_resources.render_css()
-    else:
-        bokeh_css = None
-
-    return bokeh_js, bokeh_css
-=======
-        else:
-            if any(_needs_widgets(ref) for ref in obj.references()):
-                return True
-    else:
-        return False
-
-def _use_compiler(objs):
-    from .models.callbacks import CustomJS
-
-    def _needs_compiler(obj):
-        return hasattr(obj, "__implementation__") or (isinstance(obj, CustomJS) and obj.lang == "coffeescript")
-
-    for obj in objs:
-        if isinstance(obj, Document):
-            if _use_compiler(obj.roots):
-                return True
-        else:
-            if any(_needs_compiler(ref) for ref in obj.references()):
-                return True
-    else:
-        return False
-
-def _bundle_for_objs_and_resources(objs, resources):
     if isinstance(resources, BaseResources):
         js_resources = css_resources = resources
     elif isinstance(resources, tuple) and len(resources) == 2 and all(r is None or isinstance(r, BaseResources) for r in resources):
@@ -276,7 +211,6 @@
         bokeh_js = js_resources.render_js()
     else:
         bokeh_js = None
->>>>>>> 64be9201
 
     if css_resources:
         css_resources = deepcopy(css_resources)
@@ -315,11 +249,7 @@
     with _ModelInDocument(model):
         (docs_json, render_items) = _standalone_docs_json_and_render_items([model])
 
-<<<<<<< HEAD
-    script = _script_for_render_items(docs_json, render_items)
-=======
     render_items[0]['notebook_comms_target'] = notebook_comms_target
->>>>>>> 64be9201
 
     preamble = EMPTY.render() # XXX: this only includes custom models
     script = preamble + "\n" + _script_for_render_items(docs_json, render_items)
@@ -518,11 +448,7 @@
 
     return encode_utf8(tag)
 
-<<<<<<< HEAD
-def _script_for_render_items(docs_json, render_items, websocket_url, wrap_script=True):
-=======
 def _script_for_render_items(docs_json, render_items, websocket_url=None, wrap_script=True):
->>>>>>> 64be9201
     plot_js = _wrap_in_function(
         DOC_JS.render(
             websocket_url=websocket_url,
