""" Defines the base PlotSession and some example session types.
"""

from exceptions import DataIntegrityException
from os.path import abspath, split, join
import os.path
import json
import logging
import urlparse
import uuid

import requests

from bokeh import protocol, utils
from bokeh.objects import PlotObject, Plot
from bokeh.properties import List

logger = logging.getLogger(__file__)

class Session(object):
    """ Sessions provide a sandbox or facility in which to manage the "live"
    object state for a Bokeh plot.  
    
    Many use cases for Bokeh have a client-server separation between the
    plot and data model objects and the view layer objects and controllers.
    For instance, we may have data and plot definitions in an interactive 
    Python session, while the rendering layer and its objects may be in
    Javascript running in a web browser (even a remote browser).
    
    Even a rich client scenario benefits from the session concept, as it
    clearly demarcates responsibilities between plot specification and
    managing interactive state.  For inter-process or inter-language cases,
    it provides a central place to manage serialization (and related 
    persistence issues).

    Sessions can be used as ContextManagers, but they can be created
    around a PlotObject manually the PlotObject and its related objects
    will be associated with the given session.
    """

    def __init__(self, plot=None):
        """ Initializes this session from the given PlotObject. """
        # Has the plot model changed since the last save?
        self._dirty = True
        # This stores a reference to all models in the object graph.
        # Eventually consider making this be weakrefs?
        self._models = {}

    def __enter__(self):
        pass

    def __exit__(self, e_ty, e_val, e_tb):
        pass

    def add(self, *objects):
        """ Associates the given object to this session.  This means
        that changes to the object's internal state will be reflected
        in the persistence layer and trigger event that propagate
        across to the View(s)
        """
        for obj in objects:
            obj.session = self
            self._models[obj._id] = obj
            
    def view(self):
        """ Triggers the OS to open a web browser pointing to the file
        that is connected to this session.
        """
        raise NotImplementedError


class BaseHTMLSession(Session):
    """ Common file & HTML-related utility functions which all HTML output
    sessions will need.  Mostly involves JSON serialization.
    """

    bokeh_url = "https://bokeh.pydata.org/"

    # The base local directory for all CSS and JS
    server_static_dir = join(abspath(split(__file__)[0]), "server", "static")

    # The base URL for all CSS and JS
    static_url = bokeh_url

    #------------------------------------------------------------------------
    # Static file handling
    #------------------------------------------------------------------------

    def js_paths(self, as_url=True, unified=True, min=True):
        """ Returns a list of URLs or absolute paths on this machine to the JS
        source files needed to render this session.  If **unified** is True,
        then this list is a single file.  If **min** is True, then minifies
        all the JS.
        """
        raise NotImplementedError

    def css_paths(self, as_url=True):
        """ Returns the paths to required CSS files. Could be paths
        or URIs depending on the type of session.
        """
        raise NotImplementedError

    #------------------------------------------------------------------------
    # Serialization 
    #------------------------------------------------------------------------

    class PlotObjEncoder(protocol.NumpyJSONEncoder):
        """ Helper class we'll use to encode PlotObjects 
        
        Note that since json.dumps() takes a *class* as an argument and
        not an instance, when this encoder class is used, the Session
        instance is set as a class-level attribute.  Kind of weird, and
        should be better handled via a metaclass.

        #hugo - I don't think we should use the json encoder anymore to do
        this.  It introduces an asymmetry in our operations, because
        while you can use this mechanism to serialize, you cannot use
        this mechanism to deserialize because we need 2 stage deserialization
        in order to resolve references
        """
        session = None
        def default(self, obj):
            if isinstance(obj, PlotObject):
                if self.session is None:
                    raise RuntimeError("PlotObjEncoder requires a valid session")
                # We do not want the JSON encoder (which walks the entire
                # object graph) to do anything more than return references.
                # The model serialization happens later.
                d = self.session.get_ref(obj)
                return d
            else:
                return protocol.NumpyJSONEncoder.default(self, obj)

    
    def get_ref(self, obj):
        self._models[obj._id] = obj
        return {
                'type': obj.__view_model__,
                'id': obj._id
                }

    def make_id(self, obj):
        return str(uuid.uuid4())

    def serialize(self, obj, **jsonkwargs):
        """ Returns a string representing the JSON encoded object.
        References to other objects/instances is ended by a "ref"
        has encoding the type and UUID of the object.
        
        For all HTML sessions, the serialization protocol is JSON.
        How we produce references is actually more involved, because
        it may differ between server-based models versus embedded.
        """

        try:
            self.PlotObjEncoder.session = self
            jsondata = protocol.serialize_json(obj, encoder=self.PlotObjEncoder,
                            **jsonkwargs)
        finally:
            self.PlotObjEncoder.session = None
        return jsondata


class HTMLFileSession(BaseHTMLSession):
    """ Produces a pile of static HTML, suitable for exporting a plot
    as a standalone HTML file.  This includes a template around the
    plot and includes all the associated JS and CSS for the plot.
    """


    # The root directory for the CSS files
    css_files = ["css/bokeh.css", "css/continuum.css",
                 "vendor/bootstrap/css/bootstrap.css"]

    # TODO: Why is this not in bokehjs_dir, but rather outside of it?
    js_files = ["../../js/application.js"]

    # Template files used to generate the HTML
    template_dir = join(abspath(split(__file__)[0]), "templates")
    js_template = "plots.js"
    div_template = "plots.html"     # template for just the plot <div>
    html_template = "base.html"     # template for the entire HTML file

    def __init__(self, filename="bokehplot.html", plot=None):
        self.filename = filename
        super(HTMLFileSession, self).__init__(plot=plot)
    
    @property
    def bokehjs_dir(self):
        return getattr(self, "_bokehjs_dir", 
                join(BaseHTMLSession.server_static_dir, "vendor/bokehjs"))

    @bokehjs_dir.setter
    def bokehjs_dir(self, val):
        self._bokehjs_dir = val

    def css_paths(self, as_url=False):
        return [join(self.bokehjs_dir, d) for d in self.css_files]
    
    def js_paths(self, as_url=False, unified=True, min=True):
        return [join(self.bokehjs_dir, d) for d in self.js_files]

    def _load_template(self, filename):
        import jinja2
        with open(join(self.template_dir, filename)) as f:
            return jinja2.Template(f.read())
    
    def dumps(self, js="inline", css="inline", 
                rootdir=abspath(split(__file__)[0])):
        """ Returns the HTML contents as a string 
        
        **js** and **css** can be "inline" or "relative". In the latter case,
        **rootdir** can be specified to indicate the base directory from which
        the path to the various static files should be computed.
        """
        # FIXME: Handle this more intelligently
        the_plot = [m for m in self._models.itervalues() if isinstance(m, Plot)][0]
        plot_ref = self.get_ref(the_plot)
        elementid = str(uuid.uuid4())

        # Manually convert our top-level models into dicts, before handing
        # them in to the JSON encoder.  (We don't want to embed the call to
        # vm_serialize into the PlotObjEncoder, because that would cause
        # all the attributes to be duplicated multiple times.)
        models = []
        for m in self._models.itervalues():
            ref = self.get_ref(m)
            ref["attributes"] = m.vm_serialize()
            ref["attributes"].update({"id": ref["id"], "doc": None})
            models.append(ref)

        js = self._load_template(self.js_template).render(
                    elementid = elementid,
                    modelid = plot_ref["id"],
                    modeltype = plot_ref["type"],
                    all_models = self.serialize(models),
                )
        div = self._load_template(self.div_template).render(
                    elementid = elementid
                )
        
        if js == "inline":
            rawjs = self._inline_scripts(self.js_paths()).decode("utf-8")
            jsfiles = []
        else:
            rawjs = None
            jsfiles = [os.path.relpath(p,rootdir) for p in self.js_paths()]
        
        if css == "inline":
            rawcss = self._inline_css(self.css_paths()).decode("utf-8")
            cssfiles = []
        else:
            rawcss = None
            cssfiles = [os.path.relpath(p,rootdir) for p in self.css_paths()]

        html = self._load_template(self.html_template).render(
                    js_snippets = [js],
                    html_snippets = [div],
                    # TODO: Are the UTF-8 decodes really necessary?
                    rawjs = rawjs, rawcss = rawcss,
                    jsfiles = jsfiles, cssfiles = cssfiles)
        return html

    def _inline_scripts(self, paths):
        # Copied from dump.py, which itself was from wakariserver
        if len(paths) == 0:
            return ""
        strings = []
        for script in paths:
            f_name = join(self.server_static_dir, script)
            strings.append("""
              // BEGIN %s
            """ % f_name + open(f_name).read() + \
            """
              // END %s
            """ % f_name)
        return "".join(strings)

    def _inline_css(self, paths):
        # Copied from dump.py, which itself was from wakariserver
        if len(paths) == 0:
            return ""
        strings = []
        for css_path in paths:
            f_name = join(self.server_static_dir, css_path)
            strings.append("""
              /* BEGIN %s */
            """ % f_name + open(f_name).read().decode("utf-8") + \
            """
              /* END %s */
            """ % f_name)
        return "".join(strings)


    def save(self, filename=None, js="inline", css="inline",
                rootdir=abspath(split(__file__)[0])):
        """ Saves the file contents.  Uses self.filename if **filename**
        is not provided.  Overwrites the contents.

        **js** and **css** can be "inline" or "relative". In the latter case,
        **rootdir** can be specified to indicate the base directory from which
        the path to the various static files should be computed.
        """
        s = self.dumps(js, css, rootdir)
        if filename is None:
            filename = self.filename
        with open(filename, "w") as f:
            f.write(s.encode("utf-8"))
        return

    def view(self, do_save=True, new=False, autoraise=True):
        """ Opens a browser to view the file pointed to by this sessions.
        Automatically triggers a save by default.

        **new** can be None, "tab", or "window" to view the file in the
        existing page, a new tab, or a new windows.  **autoraise** causes
        the browser to be brought to the foreground; this may happen
        automatically on some platforms regardless of the setting of this
        variable.
        """
        import webbrowser
        if do_save:
            self.save()
        newmap = {False: 0, "window": 1, "tab": 2}
        file_url = "file://" + abspath(self.filename)
        webbrowser.open(file_url, new = newmap[new], autoraise=autoraise)

    def dumpjson(self, pretty=True):
        """ Returns a JSON string representing the contents of all the models
        stored in this session.  If **pretty** is True, then return a string
        suitable for human reading, otherwise returns a compact string.
        Mostly used for debugging.
        """
        models = []
        for m in self._models.itervalues():
            ref = self.get_ref(m)
            ref["attributes"] = m.vm_serialize()
            ref["attributes"].update({"id": ref["id"], "doc": None})
            models.append(ref)
        if pretty:
            indent = 4
        else:
            indent = None
        return self.serialize(models, indent=indent)


class HTMLFragmentSession(BaseHTMLSession):
    """ Produces a DOM fragment which is suitable for embedding in a
    pre-existing HTML DOM.  Differs from HTMLFileSession in that the
    requisite script and css lines are generated separately.
    """

    def contents(self, body_only=False):
        """ Returns the multi-line string needed to embed a plot into
        the <body> of an HTML document.  Includes the JS and CSS by
        default; if **body_only** is True, then returns just the plot
        <div> and associated <script> tags, but none of the static
        files it depends on.
        """
        pass

<<<<<<< HEAD
class PlotContext(PlotObject):
    children = List
=======
#should move these to bokeh.objects?
>>>>>>> c6d4d58c

class PlotContext(PlotObject):
    children = List(has_ref=True)
    
class PlotList(PlotContext):
    # just like plot context, except plot context has special meaning
    # everywhere, so plotlist is the generic one
    pass
               
class PlotServerSession(BaseHTMLSession):


    def __init__(self, username=None, serverloc=None, userapikey="nokey"):
        # This logic is based on ContinuumModelsClient.__init__ and
        # mpl.PlotClient.__init__.  There is some merged functionality here
        # since a Session is meant to capture the little bit of lower-level
        # logic in PlotClient (i.e. avoiding handling of things like
        # _newxyplot()), but also build in the functionality of the
        # ContinuumModelsClient.

        self.username = username
        self.root_url = serverloc
        self.http_session = requests.session()
        self.http_session.headers.update({
            'content-type':'application/json',
            'BOKEHUSER-API-KEY' : userapikey,
            'BOKEHUSER' : username})

        if self.root_url:
            url = urlparse.urljoin(self.root_url, '/bokeh/userinfo/')
            self.userinfo = utils.get_json(self.http_session.get(url, verify=False))
        else:
            logger.info('Not using a server, plots will only work in embedded mode')
            self.userinfo = None
        
        self.docid = None
        self.plotcontext = None
        self.apikey = None
        self.bbclient = None   # reference to a ContinuumModelsClient
        self.base_url = urlparse.urljoin(self.root_url, "/bokeh/bb/")

        super(PlotServerSession, self).__init__()

    #------------------------------------------------------------------------
    # Document-related operations
    #------------------------------------------------------------------------

    def load_doc(self, docid):
        url = urlparse.urljoin(self.root_url,"/bokeh/getdocapikey/%s" % docid)
        resp = self.http_session.get(url, verify=False)
        if resp.status_code == 401:
            raise Exception('HTTP Unauthorized accessing DocID "%s"' % docid)
        apikey = utils.get_json(resp)
        if 'apikey' in apikey:
            self.docid = docid
            self.apikey = apikey['apikey']
            logger.info('got read write apikey')
        else:
            self.docid = docid
            self.apikey = apikey['readonlyapikey']
            logger.info('got read only apikey')
        self.load_all()
        plotcontext = self.load_type('PlotContext')
        if len(plotcontext):
            temp = plotcontext[0]            
            if len(plotcontext) > 1:
                logger.warning(
                    "Found more than one PlotContext for doc ID %s; " \
<<<<<<< HEAD
                    "Using PlotContext ID %s" % (self.docid, plotcontext._id))
=======
                    "Using PlotContext ID %s" % (self.docid, temp._id))
>>>>>>> c6d4d58c
            plotcontext = temp
        else:
            logger.warning("Unable to load PlotContext for doc ID %s" % self.docid)
            plotcontext = PlotContext()
            self.store_obj(plotcontext)
        self.plotcontext = plotcontext
        return
        
    def make_doc(self, title):
        url = urlparse.urljoin(self.root_url,"/bokeh/doc/")
        data = protocol.serialize_web({'title' : title})
        response = self.http_session.post(url, data=data, verify=False)
        if response.status_code == 409:
            raise DataIntegrityException
        self.userinfo = utils.get_json(response)
        
    def remove_doc(self, title):
        matching = [x for x in self.userinfo['docs'] \
                    if x.get('title') == title]
        docid = matching[0]['docid']
        url = urlparse.urljoin(self.root_url,"/bokeh/doc/%s/" % docid)
        response = self.http_session.delete(url, verify=False)
        if response.status_code == 409:
            raise DataIntegrityException
        self.userinfo = utils.get_json(response)

    def use_doc(self, name):
        self.docname = name
        docs = self.userinfo.get('docs')
        matching = [x for x in docs if x.get('title') == name]
        if len(matching) == 0:
            logger.info("No documents found, creating new document '%s'" % name)
            self.make_doc(name)
            return self.use_doc(name)
        elif len(matching) > 1:
            logger.warning("Multiple documents with title '%s'" % name)
        self.load_doc(matching[0]['docid'])

    def make_source(self, *args, **kwargs):
        # This should not implement this here directly, since it should
        # done by separately creating the DataSource object. Stubbing this
        # out for now for symmetry with mpl.PlotClient
        raise NotImplementedError("Construct DataSources manually from bokeh.objects")
<<<<<<< HEAD

    def store_obj(self, obj, ref=None):
        """ Uploads the object state and attributes to the server represented
        by this session.

        **ref** is a dict containing keys "type" and "id"; by default, the
        ref is retrieved/computed from **obj** itself.
        """
        if ref is None:
            ref = self.get_ref(obj)
        if ref is not None and ("type" not in ref or "id" not in ref):
            raise ValueError("ref needs to have both 'type' and 'id' keys")

        data = obj.vm_serialize()
        # It might seem redundant to include both of these, but the server
        # doesn't do the right thing unless these are included.
        data["id"] = ref["id"]
        data["doc"] = self.docid

        # This is copied from ContinuumModelsClient.buffer_sync(), .update(),
        # and .upsert_all().
        # TODO: Handle the include_hidden stuff.
        url = utils.urljoin(self.base_url, self.docid + "/" + ref["type"] +\
                "/" + ref["id"] + "/")
        self.http_session.put(url, data=self.serialize(data))
        
    
    def load_all(self, asdict=False):
        """the json coming out of this looks different than that coming
        out of load_type, because it contains id, type, attributes, whereas
        the other one just contains attributes directly
        """
        url = utils.urljoin(self.base_url, self.docid +"/")
        attrs = protocol.deserialize_json(self.http_session.get(url).content)
        if not asdict:
            models = []
            for attr in attrs:
                _id = attr['id']
                typename = attr['type']
                attr = attr['attributes']
                m = PlotObject.get_obj(typename, attr)
                self.add(m)
                models.append(m)
            for m in models:
                m.finalize(self._models)
        else:
            models = attrs
        return models
    
    def load_type(self, typename, asdict=False):
        url = utils.urljoin(self.base_url, self.docid +"/", typename + "/")
        attrs = protocol.deserialize_json(self.http_session.get(url).content)
        if not asdict:
            models = []
            for attr in attrs:
                m = PlotObject.get_obj(typename, attr)
                self.add(m)
                models.append(m)
            for m in models:
                m.finalize(self._models)
        else:
            models = attrs
        return models
    
    def load_obj(self, ref, asdict=False, modelattrs={}):
        """loads an object from the server.
        if asdict:
            only the json is returned.
        else:
            update the existing copy in _models if it is present
            instantiate a new one if it is not
            and make sure to convert all references into models
        in the conversion from json to objects, sometimes references
        to models need to be resolved.  If there are any json attributes
        being processed, you can pass them in as modelattrs
        """
        typename = ref["type"]
        ref_id = ref["id"]
        url = utils.urljoin(self.base_url, self.docid + "/" + ref["type"] +\
                            "/" + ref["id"] + "/")
        attr = protocol.deserialize_json(self.http_session.get(url).content)
        if not asdict:
            m = PlotObject.get_obj(typename, attr)
            self.add(m)
            m.finalize(self._models)
            return m
        else:
            return attr
    
    def store_all(self):
        models = []
        # Look for the Plot to stick into here. PlotContexts only
        # want things with a corresponding BokehJS View, so Plots and
        # GridPlots for now.
        for m in self._models.values():
=======
    
    #------------------------------------------------------------------------
    # functions for loading json into models
    # we have 2 types of json data, if all the models are of one type, then
    # we just have a list of model attributes
    # otherwise, we have what we refer to as broadcast_json, which are of the form
    # {'type':typename, 'attributes' : attrs}
    #------------------------------------------------------------------------
    
    def load_attrs(self, typename, attrs):
        models = []
        for attr in attrs:
            # logger.debug('type: %s', typename)
            # logger.debug('attrs: %s', attr)
            _id = attr['id']
            if _id in self._models:
                m = self._models[_id]
                m.load_json(attr, instance=m)
            else:
                m = PlotObject.get_obj(typename, attr)
                self.add(m)
            models.append(m)
        for m in models:
            m.finalize(self._models)
        return models
        
    def load_broadcast_attrs(self, attrs):
        models = []
        for attr in attrs:
            typename = attr['type']
            attr = attr['attributes']
            logger.debug('type: %s', typename)
            logger.debug('attrs: %s', attr)
            _id = attr['id']
            if _id in self._models:
                m = self._models[_id]
                m.load_json(attr, instance=m)
            else:
                m = PlotObject.get_obj(typename, attr)
                self.add(m)
            models.append(m)
        for m in models:
            m.finalize(self._models)
        return models

    def attrs(self, to_store):
        attrs = []
        for m in to_store:
            attr = m.vm_serialize()
            attr['doc'] = self.docid
            attr['id'] = m._id
            attrs.append(attr)
        return attrs
        
    def broadcast_attrs(self, to_store):
        models = []
        for m in to_store:
>>>>>>> c6d4d58c
            ref = self.get_ref(m)
            ref["attributes"] = m.vm_serialize()
            # FIXME: Is it really necessary to add the id and doc to the
            # attributes dict? It shows up in the bbclient-based JSON
            # serializations, but I don't understand why it's necessary.
            ref["attributes"].update({"doc": self.docid})
            models.append(ref)
        return models

    #------------------------------------------------------------------------
    # Storing models
    #------------------------------------------------------------------------
    
    def store_obj(self, obj, ref=None):
        return self.store_objs([obj])
        # """ Uploads the object state and attributes to the server represented
        # by this session.

        # **ref** is a dict containing keys "type" and "id"; by default, the
        # ref is retrieved/computed from **obj** itself.
        # """
        # if ref is None:
        #     ref = self.get_ref(obj)
        # if ref is not None and ("type" not in ref or "id" not in ref):
        #     raise ValueError("ref needs to have both 'type' and 'id' keys")

        # data = obj.vm_serialize()
        # # It might seem redundant to include both of these, but the server
        # # doesn't do the right thing unless these are included.
        # data["doc"] = self.docid

        # # This is copied from ContinuumModelsClient.buffer_sync(), .update(),
        # # and .upsert_all().
        # # TODO: Handle the include_hidden stuff.
        # url = utils.urljoin(self.base_url, self.docid + "/" + ref["type"] +\
        #         "/" + ref["id"] + "/")
        # self.http_session.put(url, data=self.serialize(data))
        # obj._dirty = False
        
    def store_broadcast_attrs(self, attrs):
        data = self.serialize(attrs)
        url = utils.urljoin(self.base_url, self.docid + "/", "bulkupsert")
        self.http_session.post(url, data=data)
    
    def store_objs(self, to_store):
        models = self.broadcast_attrs(to_store)
        self.store_broadcast_attrs(models)
        for m in to_store:
            m._dirty = False
        
    def store_all(self):
        to_store = [x for x in self._models.values() \
                    if hasattr(x, '_dirty') and x._dirty]
        self.store_objs(to_store)
        return to_store
    
    
    #------------------------------------------------------------------------
    # Loading models
    #------------------------------------------------------------------------
    
    def load_all(self, asdict=False):
        """the json coming out of this looks different than that coming
        out of load_type, because it contains id, type, attributes, whereas
        the other one just contains attributes directly
        """
        url = utils.urljoin(self.base_url, self.docid +"/")
        attrs = protocol.deserialize_json(self.http_session.get(url).content)
        if not asdict:
            models = self.load_broadcast_attrs(attrs)
            for m in models:
                m._dirty = False
            return models
        else:
            models = attrs
        return models
    
    def load_type(self, typename, asdict=False):
        url = utils.urljoin(self.base_url, self.docid +"/", typename + "/")
        attrs = protocol.deserialize_json(self.http_session.get(url).content)
        if not asdict:
            models = self.load_attrs(typename, attrs)
            for m in models:
                m._dirty = False
            return models
        else:
            models = attrs
        return models
    
    def load_obj(self, ref, asdict=False, modelattrs={}):
        """loads an object from the server.
        if asdict:
            only the json is returned.
        else:
            update the existing copy in _models if it is present
            instantiate a new one if it is not
            and make sure to convert all references into models
        in the conversion from json to objects, sometimes references
        to models need to be resolved.  If there are any json attributes
        being processed, you can pass them in as modelattrs
        """
        typename = ref["type"]
        ref_id = ref["id"]
        url = utils.urljoin(self.base_url, self.docid + "/" + ref["type"] +\
                            "/" + ref["id"] + "/")
        attr = protocol.deserialize_json(self.http_session.get(url).content)
        if not asdict:
            m = PlotObject.get_obj(typename, attr)
            self.add(m)
            m.finalize(self._models)
            m.dirty = False
            return m
        else:
            return attr

    #loading callbacks
    def callbacks_json(self, to_store):
        all_data = []
        for m in to_store:
            data = self.get_ref(m)
            data['callbacks'] = m._callbacks
            all_data.append(data)
        return all_data
    
    def load_callbacks_json(self, callback_json):
        for data in callback_json:
            m = self._models[data['id']]
            m._callbacks = {}
            for attrname, callbacks in data['callbacks'].iteritems():
                m._callbacks[attrname] = []
                for callback in callbacks:
                    m._callbacks[attrname].append(dict(
                        obj=self._models[callback['obj']['id']],
                        callbackname=callback['callbackname']
                        ))
                    
    def load_all_callbacks(self, get_json=False):
        """get_json = return json of callbacks, rather than
        loading them into models
        """
        url = utils.urljoin(self.base_url, self.docid + "/", "callbacks")
        data = protocol.deserialize_json(self.http_session.get(url).content)
        if get_json:
            return data
        self.load_callbacks_json(data)
        
    #storing callbacks
    
    def store_callbacks(self, to_store):
        all_data = self.callbacks_json(to_store)
        url = utils.urljoin(self.base_url, self.docid + "/", "callbacks")
        all_data = self.serialize(all_data)
        self.http_session.post(url, data=all_data)
        for m in to_store:
            m._callbacks_dirty = False
            
    def store_all_callbacks(self):
        to_store = [x for x in self._models.values() \
                    if hasattr(x, '_callbacks_dirty') and x._callbacks_dirty]
        self.store_callbacks(to_store)
        return to_store
    
    #managing callbacks
    
    def disable_callbacks(self):
        for m in self._models.itervalues():
            m._block_callbacks = True
            
    def enable_callbacks(self):
        for m in self._models.itervalues():
            m._block_callbacks = False
            
    def clear_callback_queue(self):
        for m in self._models.itervalues():
            del m._callback_queue[:]
            
    def execute_callback_queue(self):
        for m in self._models.itervalues():
            for cb in m._callback_queue:
                m._trigger(*cb)
                
    #------------------------------------------------------------------------
    # Static files
    #------------------------------------------------------------------------

    def css_paths(self, as_urls=True):
        """ Returns a list of URLs or file paths for CSS files """
        # This should coordinate with the running plot server and use some
        # mechanism to query this information from it.
        raise NotImplementedError

    def js_paths(self, as_urls=True):
        raise NotImplementedError



class NotebookSession(HTMLFileSession):
    """ Produces inline HTML suitable for placing into an IPython Notebook.
    """

    # Most of these were formerly defined in dump.py, which was ported over
    # from Wakari.
    notebookscript_paths = ["js/bokehnotebook.js"]
    html_template = "basediv.html"     # template for the entire HTML file
    def __init__(self, plot=None):
        HTMLFileSession.__init__(self, filename=None, plot=plot)

    def ws_conn_string(self):
        split = urlparse.urlsplit(self.root_url)
        #how to fix this in bokeh and wakari?
        if split.scheme == 'http':
            return "ws://%s/bokeh/sub" % split.netloc
        else:
            return "wss://%s/bokeh/sub" % split.netloc
   
    def notebook_connect(self):
        import IPython.core.displaypub as displaypub
        js = self._load_template('connect.js').render(
            username=self.username,
            root_url = self.root_url,
            docid=self.docid,
            docapikey=self.apikey,
            ws_conn_string=self.ws_conn_string()
            )
        msg = """ <p>Connection Information for this %s document, only share with people you trust </p> """  % self.docname

        script_paths = self.js_paths()
        css_paths = self.css_paths()
        html = self._load_template("basediv.html").render(
            rawjs=self._inline_scripts(script_paths).decode('utf8'),
            rawcss=self._inline_css(css_paths).decode('utf8'),
            js_snippets=[js],
            html_snippets=[msg])
        displaypub.publish_display_data('bokeh', {'text/html': html})
        return None
 
    def notebooksources(self):
        import IPython.core.displaypub as displaypub        
        script_paths = NotebookSession.notebookscript_paths
        css_paths = self.css_paths()
        html = self._load_template("basediv.html").render(
            rawjs=self._inline_scripts(script_paths).decode('utf8'),
            rawcss=self._inline_css(css_paths).decode('utf8'),
            js_snippets=[],
            html_snippets=["<p>Bokeh Sources</p>"])
        displaypub.publish_display_data('bokeh', {'text/html': html})
        return None

    def dumps(self, objects):
        """ Returns the HTML contents as a string
        FIXME : signature different than other dumps
        FIXME: should consolidate code between this one and that one.
        """
        the_plot = objects[0]
        plot_ref = self.get_ref(the_plot)
        elementid = str(uuid.uuid4())

        # Manually convert our top-level models into dicts, before handing
        # them in to the JSON encoder.  (We don't want to embed the call to
        # vm_serialize into the PlotObjEncoder, because that would cause
        # all the attributes to be duplicated multiple times.)
        models = []
        for m in objects:
            ref = self.get_ref(m)
            ref["attributes"] = m.vm_serialize()
            ref["attributes"].update({"id": ref["id"], "doc": None})
            models.append(ref)

        js = self._load_template(self.js_template).render(
                    elementid = elementid,
                    modelid = plot_ref["id"],
                    modeltype = plot_ref["type"],
                    all_models = self.serialize(models),
                )
        div = self._load_template(self.div_template).render(
                    elementid = elementid
                )
        html = self._load_template(self.html_template).render(
                    js_snippets = [js],
                    html_snippets = [div])
        return html.encode("utf-8")

    def show(self, *objects):
        """ Displays the given objects, or all objects currently associated
        with the session, inline in the IPython Notebook.

        Basicall we return a dummy object that implements _repr_html.
        The reason to do this instead of just having this session object
        implement _repr_html directly is because users will usually want
        to just see one or two plots, and not all the plots and models
        associated with the session.
        """
        from IPython.core.display import HTML
        html = self.dumps(objects)
        return HTML(html)

class WakariSession(PlotServerSession):
    """ Suitable for running on the Wakari.io service.  Includes default
    paths and plot data server configurations which are appropriate for
    a user account on Wakari.
    """


<|MERGE_RESOLUTION|>--- conflicted
+++ resolved
@@ -359,12 +359,7 @@
         """
         pass
 
-<<<<<<< HEAD
-class PlotContext(PlotObject):
-    children = List
-=======
 #should move these to bokeh.objects?
->>>>>>> c6d4d58c
 
 class PlotContext(PlotObject):
     children = List(has_ref=True)
@@ -433,11 +428,7 @@
             if len(plotcontext) > 1:
                 logger.warning(
                     "Found more than one PlotContext for doc ID %s; " \
-<<<<<<< HEAD
-                    "Using PlotContext ID %s" % (self.docid, plotcontext._id))
-=======
                     "Using PlotContext ID %s" % (self.docid, temp._id))
->>>>>>> c6d4d58c
             plotcontext = temp
         else:
             logger.warning("Unable to load PlotContext for doc ID %s" % self.docid)
@@ -481,103 +472,6 @@
         # done by separately creating the DataSource object. Stubbing this
         # out for now for symmetry with mpl.PlotClient
         raise NotImplementedError("Construct DataSources manually from bokeh.objects")
-<<<<<<< HEAD
-
-    def store_obj(self, obj, ref=None):
-        """ Uploads the object state and attributes to the server represented
-        by this session.
-
-        **ref** is a dict containing keys "type" and "id"; by default, the
-        ref is retrieved/computed from **obj** itself.
-        """
-        if ref is None:
-            ref = self.get_ref(obj)
-        if ref is not None and ("type" not in ref or "id" not in ref):
-            raise ValueError("ref needs to have both 'type' and 'id' keys")
-
-        data = obj.vm_serialize()
-        # It might seem redundant to include both of these, but the server
-        # doesn't do the right thing unless these are included.
-        data["id"] = ref["id"]
-        data["doc"] = self.docid
-
-        # This is copied from ContinuumModelsClient.buffer_sync(), .update(),
-        # and .upsert_all().
-        # TODO: Handle the include_hidden stuff.
-        url = utils.urljoin(self.base_url, self.docid + "/" + ref["type"] +\
-                "/" + ref["id"] + "/")
-        self.http_session.put(url, data=self.serialize(data))
-        
-    
-    def load_all(self, asdict=False):
-        """the json coming out of this looks different than that coming
-        out of load_type, because it contains id, type, attributes, whereas
-        the other one just contains attributes directly
-        """
-        url = utils.urljoin(self.base_url, self.docid +"/")
-        attrs = protocol.deserialize_json(self.http_session.get(url).content)
-        if not asdict:
-            models = []
-            for attr in attrs:
-                _id = attr['id']
-                typename = attr['type']
-                attr = attr['attributes']
-                m = PlotObject.get_obj(typename, attr)
-                self.add(m)
-                models.append(m)
-            for m in models:
-                m.finalize(self._models)
-        else:
-            models = attrs
-        return models
-    
-    def load_type(self, typename, asdict=False):
-        url = utils.urljoin(self.base_url, self.docid +"/", typename + "/")
-        attrs = protocol.deserialize_json(self.http_session.get(url).content)
-        if not asdict:
-            models = []
-            for attr in attrs:
-                m = PlotObject.get_obj(typename, attr)
-                self.add(m)
-                models.append(m)
-            for m in models:
-                m.finalize(self._models)
-        else:
-            models = attrs
-        return models
-    
-    def load_obj(self, ref, asdict=False, modelattrs={}):
-        """loads an object from the server.
-        if asdict:
-            only the json is returned.
-        else:
-            update the existing copy in _models if it is present
-            instantiate a new one if it is not
-            and make sure to convert all references into models
-        in the conversion from json to objects, sometimes references
-        to models need to be resolved.  If there are any json attributes
-        being processed, you can pass them in as modelattrs
-        """
-        typename = ref["type"]
-        ref_id = ref["id"]
-        url = utils.urljoin(self.base_url, self.docid + "/" + ref["type"] +\
-                            "/" + ref["id"] + "/")
-        attr = protocol.deserialize_json(self.http_session.get(url).content)
-        if not asdict:
-            m = PlotObject.get_obj(typename, attr)
-            self.add(m)
-            m.finalize(self._models)
-            return m
-        else:
-            return attr
-    
-    def store_all(self):
-        models = []
-        # Look for the Plot to stick into here. PlotContexts only
-        # want things with a corresponding BokehJS View, so Plots and
-        # GridPlots for now.
-        for m in self._models.values():
-=======
     
     #------------------------------------------------------------------------
     # functions for loading json into models
@@ -635,7 +529,6 @@
     def broadcast_attrs(self, to_store):
         models = []
         for m in to_store:
->>>>>>> c6d4d58c
             ref = self.get_ref(m)
             ref["attributes"] = m.vm_serialize()
             # FIXME: Is it really necessary to add the id and doc to the
