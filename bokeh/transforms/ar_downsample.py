--- conflicted
+++ resolved
@@ -618,15 +618,9 @@
     ymax = blaze.compute(data[[ycol]].max())[0]
 
     if shader.out == "image" or shader.out == "image_rgb":
-<<<<<<< HEAD
         rslt = downsample_image(glyphs, transform, plot_state, xmin, xmax, ymin, ymax)
-    elif shader.out == "poly_line":
+    elif shader.out == "multi_line":
         rslt = downsample_line(glyphs, transform, plot_state, xmin, xmax, ymin, ymax)
-=======
-        rslt = downsample_image(xcol, ycol, glyphs, transform, plot_state)
-    elif shader.out == "multi_line":
-        rslt = downsample_line(xcol, ycol, glyphs, transform, plot_state)
->>>>>>> 2b52ac3a
     else:
         raise ValueError("Unhandled shader output '{0}.".format(shader.out))
 
