'''

To run a Bokeh application on a Bokeh server from a single Python script,
pass the script name to ``bokeh serve`` on the command line:

.. code-block:: sh

    bokeh serve app_script.py

By default, the Bokeh application will be served by the Bokeh server on a
default port ({DEFAULT_PORT}) at localhost, under the path ``/app_script``,
i.e.,

.. code-block:: none

    http://localhost:{DEFAULT_PORT}/app_script

Applications can also be created from directories. The directory should
contain a ``main.py`` (and any other helper modules that are required) as
well as any additional assets (e.g., theme files). Pass the directory name
to ``bokeh serve`` to run the application:

.. code-block:: sh

    bokeh serve app_dir

It is possible to run multiple applications at once:

.. code-block:: sh

    bokeh serve app_script.py app_dir

If you would like to automatically open a browser to display the HTML
page(s), you can pass the ``--show`` option on the command line:

.. code-block:: sh

    bokeh serve app_script.py app_dir --show

This will open two pages, for ``/app_script`` and ``/app_dir``,
respectively.

Network Configuration
~~~~~~~~~~~~~~~~~~~~~

To control the port that the Bokeh server listens on, use the ``--port``
argument:

.. code-block:: sh

    bokeh serve app_script.py --port=8080

Similarly, a specific network address can be specified with the
``--address`` argument. For example:

.. code-block:: sh

    bokeh serve app_script.py --address=0.0.0.0

will have the Bokeh server listen all available network addresses.

<<<<<<< HEAD
Additionally, it is possible to configure a hosts whitelist that must be
matched by the ``Host`` header in new requests. You can specify multiple
acceptable host values with the ``--host`` option:

.. code-block:: sh

    bokeh serve app_script.py --host foo.com:8081 --host bar.com

If no port is specified in a host value, then port 80 will be used. In
the example above Bokeh server will accept requests from ``foo.com:8081``
and ``bar.com:80``.

If no host values are specified, then by default the Bokeh server will
accept requests from ``localhost:<port>`` where ``<port>`` is the port
that the server is configured to listen on (by default: {DEFAULT_PORT}).

Also note that the host whitelist applies to all request handlers,
including any extra ones added to extend the Bokeh server.

*** PREFIX OPTION BELOW NOT YET IMPLEMENTED ***

=======
>>>>>>> c218c1c9
The Bokeh server can also add an optional prefix to all URL paths.
This can often be useful in conjunction with "reverse proxy" setups.

.. code-block:: sh

    bokeh serve app_script.py --prefix=foobar

Then the application will be served under the following URL:

.. code-block:: none

    http://localhost:{DEFAULT_PORT}/foobar/app_script

If needed, Bokeh server can send keep-alive pings at a fixed interval.
To configure this feature, set the --keep-alive option:

.. code-block:: sh

    bokeh server app_script.py --keep-alive 10000

The value is specified in milliseconds. The default keep-alive interval
is 37 seconds. Give a value of 0 to disable keep-alive pings.

Development Options
~~~~~~~~~~~~~~~~~~~

The logging level can be controlled by the ``--log-level`` argument:

.. code-block:: sh

    bokeh serve app_script.py -log-level=debug

The available log levels are: {LOGLEVELS}

*** DEVELOP MODE BELOW NOT YET IMPLEMENTED ***

Additionally, the Bokeh server supports a "develop" mode, which will watch
application sources and automatically reload the application when any of them
change. To use this mode, add the ``--develop`` argument on the command line:

.. code-block:: sh

    bokeh serve app_script.py --develop

.. note::
    The ``--develop`` mode option should not be used in "production" usage.

'''
from __future__ import absolute_import

import logging
log = logging.getLogger(__name__)

from bokeh.application import Application
from bokeh.resources import DEFAULT_SERVER_PORT
from bokeh.server.server import Server
from bokeh.util.string import nice_join

from ..subcommand import Subcommand
from ..util import build_single_handler_applications

LOGLEVELS = ('debug', 'info', 'warning', 'error', 'critical')

__doc__ = __doc__.format(
    DEFAULT_PORT=DEFAULT_SERVER_PORT,
    LOGLEVELS=nice_join(LOGLEVELS)
)

class Serve(Subcommand):
    ''' Subcommand to launch the Bokeh server.

    '''

    name = "serve"

    help = "Run a Bokeh server hosting one or more applications"

    args = (

        ('files', dict(
            metavar='DIRECTORY-OR-SCRIPT',
            nargs='*',
            help="The app directories or scripts to serve (serve empty document if not specified)",
            default=None,
        )),

        ('--develop', dict(
            action='store_true',
            help="Enable develop-time features that should not be used in production",
        )),

        ('--show', dict(
            action='store_true',
            help="Open server app(s) in a browser",
        )),

        ('--port', dict(
            metavar='PORT',
            type=int,
            help="Port to listen on",
            default=None
        )),

        ('--address', dict(
            metavar='ADDRESS',
            type=str,
            help="Address to listen on",
            default=None,
        )),

<<<<<<< HEAD
        ('--host', dict(
            metavar='HOST[:PORT]',
            nargs='*',
            type=str,
            help="Public hostnames to allow in requests",
=======
        ('--prefix', dict(
            metavar='PREFIX',
            type=str,
            help="URL prefix for Bokeh server URLs",
            default=None,
>>>>>>> c218c1c9
        )),

        ('--keep-alive', dict(
            metavar='MILLISECONDS',
            type=int,
            help="How often to send a keep-alive ping to clients, 0 to disable.",
            default=None,
        )),

        ('--log-level', dict(
            metavar='LOG-LEVEL',
            action  = 'store',
            default = 'debug',
            choices = LOGLEVELS,
            help    = "One of: %s" % nice_join(LOGLEVELS),
        )),

    )

    def invoke(self, args):
        applications = build_single_handler_applications(args.files)

        log_level = getattr(logging, args.log_level.upper())
        logging.basicConfig(level=log_level)

        if len(applications) == 0:
            # create an empty application by default, typically used with output_server
            applications['/'] = Application()

        if args.keep_alive is not None:
            if args.keep_alive == 0:
                log.info("Keep-alive ping disabled")
            else:
                log.info("Keep-alive ping configured every %d milliseconds", args.keep_alive)
            # rename to be compatible with Server
            args.keep_alive_milliseconds = args.keep_alive

        server_kwargs = { key: getattr(args, key) for key in ['port',
                                                              'address',
<<<<<<< HEAD
                                                              'host',
=======
                                                              'prefix',
>>>>>>> c218c1c9
                                                              'keep_alive_milliseconds']
                          if getattr(args, key, None) is not None }

        server = Server(applications, **server_kwargs)

        if args.show:
            # we have to defer opening in browser until we start up the server
            def show_callback():
                for route in applications.keys():
                    server.show(route)
            server.io_loop.add_callback(show_callback)

        if args.develop:
            log.info("Using develop mode (do not enable --develop in production)")

        address_string = ''
        if server.address is not None and server.address != '':
            address_string = ' address ' + server.address

        log.info("Starting Bokeh server on port %d%s with applications at paths %r",
                 server.port,
                 address_string,
                 sorted(applications.keys()))

        server.start()<|MERGE_RESOLUTION|>--- conflicted
+++ resolved
@@ -59,7 +59,6 @@
 
 will have the Bokeh server listen all available network addresses.
 
-<<<<<<< HEAD
 Additionally, it is possible to configure a hosts whitelist that must be
 matched by the ``Host`` header in new requests. You can specify multiple
 acceptable host values with the ``--host`` option:
@@ -79,10 +78,6 @@
 Also note that the host whitelist applies to all request handlers,
 including any extra ones added to extend the Bokeh server.
 
-*** PREFIX OPTION BELOW NOT YET IMPLEMENTED ***
-
-=======
->>>>>>> c218c1c9
 The Bokeh server can also add an optional prefix to all URL paths.
 This can often be useful in conjunction with "reverse proxy" setups.
 
@@ -193,19 +188,18 @@
             default=None,
         )),
 
-<<<<<<< HEAD
         ('--host', dict(
             metavar='HOST[:PORT]',
             nargs='*',
             type=str,
             help="Public hostnames to allow in requests",
-=======
+        )),
+
         ('--prefix', dict(
             metavar='PREFIX',
             type=str,
             help="URL prefix for Bokeh server URLs",
             default=None,
->>>>>>> c218c1c9
         )),
 
         ('--keep-alive', dict(
@@ -245,11 +239,8 @@
 
         server_kwargs = { key: getattr(args, key) for key in ['port',
                                                               'address',
-<<<<<<< HEAD
                                                               'host',
-=======
                                                               'prefix',
->>>>>>> c218c1c9
                                                               'keep_alive_milliseconds']
                           if getattr(args, key, None) is not None }
 
